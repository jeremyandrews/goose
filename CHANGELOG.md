--- conflicted
+++ resolved
@@ -1,16 +1,11 @@
 # Changelog
 
-<<<<<<< HEAD
-## 0.19.0
+## 0.19.0-dev
  - **API change**: `Transaction::set_name()` now only affects transaction names, not request names (more intuitive default behavior)
     o existing `set_name()` calls will only name the transaction for metrics organization
     o request names remain descriptive (path-based or explicitly set)
     o users requiring the old behavior must switch to `set_name_for_transaction_and_requests()`
     o introduces `TransactionName` enum with `TransactionOnly` and `InheritNameByRequests` variants
-
-## 0.18.1-dev
-=======
-## 0.19.0-dev
 
 ## 0.18.1 August 14, 2025
  - [#634](https://github.com/tag1consulting/goose/pull/634) add killswitch mechanism for programmatic test termination
@@ -21,7 +16,6 @@
  - [#633](https://github.com/tag1consulting/goose/pull/633), [#622](https://github.com/tag1consulting/goose/pull/622) fix clippy warnings for latest Rust version
  - [#620](https://github.com/tag1consulting/goose/pull/620) fix error graph display in HTML report
  - update all dependencies
->>>>>>> dfc69156
 
 ## 0.18.0 February 25, 2025
  - update all dependencies
